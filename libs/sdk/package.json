{
  "name": "verifiablecredentials-crypto-sdk-typescript",
<<<<<<< HEAD
  "version": "1.1.12-preview.1",
=======
  "version": "1.1.10",
>>>>>>> 89285980
  "repository": {
    "type": "git",
    "url": "https://github.com/microsoft/VerifiableCredentials-Crypto-SDK-Typescript.git"
  },
  "description": "SDK for managing keys and plugeable crypto in the DID space.",
  "keywords": [
    "Decentralized Identity",
    "Verifiable Credentials",
    "DID",
    "crypto",
    "JOSE",
    "JWE",
    "JWS",
    "JWT"
  ],
  "author": "Microsoft Corporation",
  "license": "MIT",
  "main": "./dist/lib/index.js",
  "scripts": {
    "build": "tsc --p tsconfig.json",
    "test": "nyc jasmine-ts --config=./tests/jasmine.json",
    "lint": "tslint --fix --project . --config ./tslint.json",
    "lint-pr": "tslint --project . --config ./tslint.json"
  },
  "devDependencies": {
    "@types/jasmine": "^2.8.9",
    "@types/node": "14.6.2",
    "@types/uuid": "3.4.4",
    "jasmine": "^3.2.0",
    "jasmine-reporters": "^2.3.2",
    "jasmine-spec-reporter": "^4.2.1",
    "jasmine-ts": "^0.3.0",
    "nyc": "14.1.1",
    "prettier": "^1.18.2",
    "ts-node": "8.5.4",
    "tslint": "^5.20.0",
    "typescript": "3.9.2"
  },
  "dependencies": {
    "@azure/identity": "1.0.0",
    "@azure/keyvault-keys": "4.0.2",
    "@azure/keyvault-secrets": "4.0.2",
    "@decentralized-identity/sidetree": "0.10.0",
    "base64url": "3.0.1",
    "canonicalize": "1.0.1",
    "jsonld": "2.0.2",
    "typescript-map": "0.0.7",
<<<<<<< HEAD
    "uuid": "7.0.1",
    "verifiablecredentials-crypto-sdk-typescript-keys": "1.1.12-preview.1",
    "verifiablecredentials-crypto-sdk-typescript-keystore": "1.1.12-preview.1",
    "verifiablecredentials-crypto-sdk-typescript-plugin": "1.1.12-preview.1",
    "verifiablecredentials-crypto-sdk-typescript-plugin-elliptic": "1.1.12-preview.1",
    "verifiablecredentials-crypto-sdk-typescript-plugin-factory": "1.1.12-preview.1",
    "verifiablecredentials-crypto-sdk-typescript-plugin-keyvault": "1.1.12-preview.1",
    "verifiablecredentials-crypto-sdk-typescript-protocol-jose": "1.1.12-preview.1",
    "verifiablecredentials-crypto-sdk-typescript-protocols-common": "1.1.12-preview.1",
    "verifiablecredentials-crypto-sdk-typescript-plugin-cryptofactory-suites": "1.1.12-preview.1",
=======
    "verifiablecredentials-crypto-sdk-typescript-keys": "1.1.10",
    "verifiablecredentials-crypto-sdk-typescript-keystore": "1.1.10",
    "verifiablecredentials-crypto-sdk-typescript-plugin": "1.1.10",
    "verifiablecredentials-crypto-sdk-typescript-plugin-elliptic": "1.1.10",
    "verifiablecredentials-crypto-sdk-typescript-plugin-factory": "1.1.10",
    "verifiablecredentials-crypto-sdk-typescript-plugin-keyvault": "1.1.10",
    "verifiablecredentials-crypto-sdk-typescript-protocol-jose": "1.1.10",
    "verifiablecredentials-crypto-sdk-typescript-protocols-common": "1.1.10",
    "verifiablecredentials-crypto-sdk-typescript-plugin-cryptofactory-suites": "1.1.10",
>>>>>>> 89285980
    "webcrypto-core": "1.1.1"
  },
  "nyc": {
    "extension": [
      ".ts",
      ".tsx"
    ],
    "include": [
      "lib/**"
    ],
    "reporter": [
      "text",
      "cobertura",
      "html"
    ]
  }
}<|MERGE_RESOLUTION|>--- conflicted
+++ resolved
@@ -1,10 +1,6 @@
 {
   "name": "verifiablecredentials-crypto-sdk-typescript",
-<<<<<<< HEAD
   "version": "1.1.12-preview.1",
-=======
-  "version": "1.1.10",
->>>>>>> 89285980
   "repository": {
     "type": "git",
     "url": "https://github.com/microsoft/VerifiableCredentials-Crypto-SDK-Typescript.git"
@@ -52,7 +48,6 @@
     "canonicalize": "1.0.1",
     "jsonld": "2.0.2",
     "typescript-map": "0.0.7",
-<<<<<<< HEAD
     "uuid": "7.0.1",
     "verifiablecredentials-crypto-sdk-typescript-keys": "1.1.12-preview.1",
     "verifiablecredentials-crypto-sdk-typescript-keystore": "1.1.12-preview.1",
@@ -63,17 +58,6 @@
     "verifiablecredentials-crypto-sdk-typescript-protocol-jose": "1.1.12-preview.1",
     "verifiablecredentials-crypto-sdk-typescript-protocols-common": "1.1.12-preview.1",
     "verifiablecredentials-crypto-sdk-typescript-plugin-cryptofactory-suites": "1.1.12-preview.1",
-=======
-    "verifiablecredentials-crypto-sdk-typescript-keys": "1.1.10",
-    "verifiablecredentials-crypto-sdk-typescript-keystore": "1.1.10",
-    "verifiablecredentials-crypto-sdk-typescript-plugin": "1.1.10",
-    "verifiablecredentials-crypto-sdk-typescript-plugin-elliptic": "1.1.10",
-    "verifiablecredentials-crypto-sdk-typescript-plugin-factory": "1.1.10",
-    "verifiablecredentials-crypto-sdk-typescript-plugin-keyvault": "1.1.10",
-    "verifiablecredentials-crypto-sdk-typescript-protocol-jose": "1.1.10",
-    "verifiablecredentials-crypto-sdk-typescript-protocols-common": "1.1.10",
-    "verifiablecredentials-crypto-sdk-typescript-plugin-cryptofactory-suites": "1.1.10",
->>>>>>> 89285980
     "webcrypto-core": "1.1.1"
   },
   "nyc": {
@@ -89,5 +73,12 @@
       "cobertura",
       "html"
     ]
-  }
+  },
+  "files": [
+    "dist/**",
+    "lib/**",
+    "README.md",
+    "LICENSE",
+    "package.json"
+  ]
 }