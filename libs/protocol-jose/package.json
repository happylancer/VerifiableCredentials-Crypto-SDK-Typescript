{
  "name": "verifiablecredentials-crypto-sdk-typescript-protocol-jose",
<<<<<<< HEAD
  "version": "1.1.12-preview.1",
=======
  "version": "1.1.10",
>>>>>>> 89285980
  "repository": {
    "type": "git",
    "url": "https://github.com/microsoft/VerifiableCredentials-Crypto-SDK-Typescript.git"
  },
 "description": "Package for JOSE supporting JWE and JWS.",
 "keywords": [
  "Decentralized Identity",
  "Verifiable Credentials",
  "DID",
  "crypto",
  "JOSE",
  "JWE",
  "JWS",
  "JWT"
],
 "author": "Microsoft Corporation",
  "license": "MIT",
  "main": "./dist/lib/index.js",
  "scripts": {
    "build": "tsc --p tsconfig.json",
    "test": "nyc jasmine-ts --config=./tests/jasmine.json",
    "lint": "tslint --fix --project . --config ./tslint.json",
    "lint-pr": "tslint --project . --config ./tslint.json"
  },
  "devDependencies": {    
    "@types/jasmine": "^2.8.9",
    "@types/node": "12.12.16",
    "jasmine": "^3.2.0",
    "jasmine-reporters": "^2.3.2",
    "jasmine-spec-reporter": "^4.2.1",
    "jasmine-ts": "^0.3.0",
    "nyc": "14.1.1",
    "prettier": "^1.18.2",  
    "ts-node": "8.5.4",
    "tslint": "^5.20.0",
    "typescript": "3.9.2"
  },
  "dependencies": {
<<<<<<< HEAD
    "verifiablecredentials-crypto-sdk-typescript-keys": "1.1.12-preview.1",
    "verifiablecredentials-crypto-sdk-typescript-keystore": "1.1.12-preview.1",
    "verifiablecredentials-crypto-sdk-typescript-plugin": "1.1.12-preview.1",
    "verifiablecredentials-crypto-sdk-typescript-protocols-common": "1.1.12-preview.1",
    "verifiablecredentials-crypto-sdk-typescript-plugin-cryptofactory-suites": "1.1.12-preview.1",
=======
    "verifiablecredentials-crypto-sdk-typescript-keys": "1.1.10",
    "verifiablecredentials-crypto-sdk-typescript-keystore": "1.1.10",
    "verifiablecredentials-crypto-sdk-typescript-plugin": "1.1.10",
    "verifiablecredentials-crypto-sdk-typescript-protocols-common": "1.1.10",
    "verifiablecredentials-crypto-sdk-typescript-plugin-cryptofactory-suites": "1.1.10",
>>>>>>> 89285980
    "base64url": "^3.0.1",
    "typescript-map": "0.0.7",
    "webcrypto-core": "1.1.1"
  },
  "nyc": {
    "extension": [
      ".ts",
      ".tsx"
    ],
    "include": [
      "lib/**"
    ],
    "reporter": [
      "text",
      "cobertura",
      "html"
    ]
  }
}<|MERGE_RESOLUTION|>--- conflicted
+++ resolved
@@ -1,10 +1,6 @@
 {
   "name": "verifiablecredentials-crypto-sdk-typescript-protocol-jose",
-<<<<<<< HEAD
   "version": "1.1.12-preview.1",
-=======
-  "version": "1.1.10",
->>>>>>> 89285980
   "repository": {
     "type": "git",
     "url": "https://github.com/microsoft/VerifiableCredentials-Crypto-SDK-Typescript.git"
@@ -43,19 +39,11 @@
     "typescript": "3.9.2"
   },
   "dependencies": {
-<<<<<<< HEAD
     "verifiablecredentials-crypto-sdk-typescript-keys": "1.1.12-preview.1",
     "verifiablecredentials-crypto-sdk-typescript-keystore": "1.1.12-preview.1",
     "verifiablecredentials-crypto-sdk-typescript-plugin": "1.1.12-preview.1",
     "verifiablecredentials-crypto-sdk-typescript-protocols-common": "1.1.12-preview.1",
     "verifiablecredentials-crypto-sdk-typescript-plugin-cryptofactory-suites": "1.1.12-preview.1",
-=======
-    "verifiablecredentials-crypto-sdk-typescript-keys": "1.1.10",
-    "verifiablecredentials-crypto-sdk-typescript-keystore": "1.1.10",
-    "verifiablecredentials-crypto-sdk-typescript-plugin": "1.1.10",
-    "verifiablecredentials-crypto-sdk-typescript-protocols-common": "1.1.10",
-    "verifiablecredentials-crypto-sdk-typescript-plugin-cryptofactory-suites": "1.1.10",
->>>>>>> 89285980
     "base64url": "^3.0.1",
     "typescript-map": "0.0.7",
     "webcrypto-core": "1.1.1"
@@ -73,5 +61,12 @@
       "cobertura",
       "html"
     ]
-  }
+  },
+  "files": [
+    "dist/**",
+    "lib/**",
+    "README.md",
+    "LICENSE",
+    "package.json"
+  ]
 }