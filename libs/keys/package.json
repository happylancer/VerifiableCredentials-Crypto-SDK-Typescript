--- conflicted
+++ resolved
@@ -1,10 +1,6 @@
 {
   "name": "verifiablecredentials-crypto-sdk-typescript-keys",
-<<<<<<< HEAD
   "version": "1.1.12-preview.1",
-=======
-  "version": "1.1.10",
->>>>>>> 89285980
   "description": "Package for managing keys in the DID space.",
   "repository": {
     "type": "git",
@@ -59,5 +55,12 @@
       "cobertura",
       "html"
     ]
-  }
+  },
+  "files": [
+    "dist/**",
+    "lib/**",
+    "README.md",
+    "LICENSE",
+    "package.json"
+  ]
 }