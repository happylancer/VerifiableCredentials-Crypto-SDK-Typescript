{
  "name": "verifiablecredentials-crypto-sdk-typescript-keys",
<<<<<<< HEAD
  "version": "1.1.12-preview.1",
=======
  "version": "1.1.11-preview.3",
>>>>>>> 1b01819f
  "description": "Package for managing keys in the DID space.",
  "repository": {
    "type": "git",
    "url": "https://github.com/microsoft/VerifiableCredentials-Crypto-SDK-Typescript.git"
  },
  "keywords": [
    "Decentralized Identity",
    "Verifiable Credentials",
    "DID",
    "crypto",
    "keys"
  ],
  "author": "Microsoft Corporation",
  "license": "MIT",
  "main": "./dist/lib/index.js",
  "scripts": {
    "build": "tsc --p tsconfig.json",
    "test": "nyc jasmine-ts --config=./tests/jasmine.json",
    "lint": "tslint --fix --project . --config ./tslint.json",
    "lint-pr": "tslint --project . --config ./tslint.json"
  },
  "devDependencies": {
    "@types/jasmine": "^2.8.9",
    "jasmine": "^3.5.0",
    "jasmine-reporters": "^2.3.2",
    "jasmine-spec-reporter": "^4.2.1",
    "jasmine-ts": "^0.3.0",
    "nyc": "14.1.1",
    "preload-js": "^0.6.3",
    "prettier": "^1.18.2",
    "ts-node": "8.5.4",
    "tslint": "^5.20.0",
    "typescript": "3.9.2"
  },
  "dependencies": {
    "@types/node": "12.12.16",
    "base64url": "^3.0.1",
    "clone": "2.1.2",
    "node-jose": "1.0.0",
    "webcrypto-core": "1.1.1"
  },
  "nyc": {
    "extension": [
      ".ts",
      ".tsx"
    ],
    "include": [
      "lib/**"
    ],
    "reporter": [
      "text",
      "cobertura",
      "html"
    ]
  },
  "files": [
    "dist/**",
    "lib/**",
    "README.md",
    "LICENSE",
    "package.json"
  ]
}<|MERGE_RESOLUTION|>--- conflicted
+++ resolved
@@ -1,10 +1,6 @@
 {
   "name": "verifiablecredentials-crypto-sdk-typescript-keys",
-<<<<<<< HEAD
-  "version": "1.1.12-preview.1",
-=======
   "version": "1.1.11-preview.3",
->>>>>>> 1b01819f
   "description": "Package for managing keys in the DID space.",
   "repository": {
     "type": "git",
