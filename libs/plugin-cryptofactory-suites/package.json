--- conflicted
+++ resolved
@@ -1,10 +1,6 @@
 {
   "name": "verifiablecredentials-crypto-sdk-typescript-plugin-cryptofactory-suites",
-<<<<<<< HEAD
-  "version": "1.1.12-preview.1",
-=======
   "version": "1.1.11-preview.3",
->>>>>>> 1b01819f
   "description": "Package crypto factory suites.",
   "repository": {
     "type": "git",
@@ -40,15 +36,9 @@
     "typescript": "3.9.2"
   },
   "dependencies": {
-<<<<<<< HEAD
-    "verifiablecredentials-crypto-sdk-typescript-keystore": "1.1.12-preview.1",
-    "verifiablecredentials-crypto-sdk-typescript-plugin": "1.1.12-preview.1",
-    "verifiablecredentials-crypto-sdk-typescript-plugin-elliptic": "1.1.12-preview.1",
-=======
     "verifiablecredentials-crypto-sdk-typescript-keystore": "1.1.11-preview.3",
     "verifiablecredentials-crypto-sdk-typescript-plugin": "1.1.11-preview.3",
     "verifiablecredentials-crypto-sdk-typescript-plugin-elliptic": "1.1.11-preview.3",
->>>>>>> 1b01819f
     "base64url": "^3.0.1",
     "clone": "2.1.2",
     "node-jose": "1.0.0",
