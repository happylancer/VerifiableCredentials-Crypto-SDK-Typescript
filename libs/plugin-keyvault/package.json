{
  "name": "verifiablecredentials-crypto-sdk-typescript-plugin-keyvault",
<<<<<<< HEAD
  "version": "1.1.12-preview.1",
=======
  "version": "1.1.11-preview.3",
>>>>>>> 1b01819f
  "repository": {
    "type": "git",
    "url": "https://github.com/microsoft/VerifiableCredentials-Crypto-SDK-Typescript.git"
  },
  "description": "Subtle crypto plugin to support crypto and key operations on key vault.",
  "keywords": [
    "Decentralized Identity",
    "Verifiable Credentials",
    "DID",
    "crypto",
    "keys"
  ],
  "main": "dist/src/index.js",
  "types": "dist/src/index.d.ts",
  "scripts": {
    "build": "tsc  --p ./tsconfig.json",
    "test": "nyc jasmine-ts --config=./tests/jasmine.json",
    "lint": "tslint --fix --project . --config ./tslint.json",
    "lint-pr": "tslint --project . --config ./tslint.json"
  },
  "author": "",
  "license": "ISC",
  "devDependencies": {
    "@types/jasmine": "^2.8.9",
    "@types/node": "12.12.16",
    "adal-node": "^0.1.28",
    "eslint": "^6.2.1",
    "eslint-config-prettier": "^6.1.0",
    "eslint-plugin-prettier": "^3.1.0",
    "jasmine": "^3.5.0",
    "jasmine-reporters": "^2.3.2",
    "jasmine-spec-reporter": "^4.2.1",
    "jasmine-ts": "^0.3.0",
    "ms-rest-azure": "2.6.0",
    "nyc": "14.1.1",
    "prettier": "^1.18.2",
    "source-map-support": "^0.5.9",
    "ts-node": "8.5.4",
    "tslint": "^5.20.0",
    "tslint-config-standard": "^8.0.1",
    "typescript": "3.9.2"
  },
  "dependencies": {
    "@azure/identity": "1.0.0",
    "@azure/keyvault-keys": "4.0.2",
    "@azure/keyvault-secrets": "4.0.2",
<<<<<<< HEAD
    "verifiablecredentials-crypto-sdk-typescript-keys": "1.1.12-preview.1",
    "verifiablecredentials-crypto-sdk-typescript-keystore": "1.1.12-preview.1",
    "verifiablecredentials-crypto-sdk-typescript-plugin": "1.1.12-preview.1",
    "verifiablecredentials-crypto-sdk-typescript-plugin-elliptic": "1.1.12-preview.1",
=======
    "verifiablecredentials-crypto-sdk-typescript-keys": "1.1.11-preview.3",
    "verifiablecredentials-crypto-sdk-typescript-keystore": "1.1.11-preview.3",
    "verifiablecredentials-crypto-sdk-typescript-plugin": "1.1.11-preview.3",
    "verifiablecredentials-crypto-sdk-typescript-plugin-elliptic": "1.1.11-preview.3",
>>>>>>> 1b01819f
    "base64url": "3.0.1",
    "clone": "2.1.2",
    "webcrypto-core": "1.1.1"
  },
  "nyc": {
    "extension": [
      ".ts",
      ".tsx"
    ],
    "include": [
      "src/**"
    ],
    "reporter": [
      "text",
      "cobertura",
      "html"
    ]
  },
  "files": [
    "dist/**",
    "lib/**",
    "README.md",
    "LICENSE",
    "package.json"
  ]
}<|MERGE_RESOLUTION|>--- conflicted
+++ resolved
@@ -1,10 +1,6 @@
 {
   "name": "verifiablecredentials-crypto-sdk-typescript-plugin-keyvault",
-<<<<<<< HEAD
-  "version": "1.1.12-preview.1",
-=======
   "version": "1.1.11-preview.3",
->>>>>>> 1b01819f
   "repository": {
     "type": "git",
     "url": "https://github.com/microsoft/VerifiableCredentials-Crypto-SDK-Typescript.git"
@@ -51,17 +47,10 @@
     "@azure/identity": "1.0.0",
     "@azure/keyvault-keys": "4.0.2",
     "@azure/keyvault-secrets": "4.0.2",
-<<<<<<< HEAD
-    "verifiablecredentials-crypto-sdk-typescript-keys": "1.1.12-preview.1",
-    "verifiablecredentials-crypto-sdk-typescript-keystore": "1.1.12-preview.1",
-    "verifiablecredentials-crypto-sdk-typescript-plugin": "1.1.12-preview.1",
-    "verifiablecredentials-crypto-sdk-typescript-plugin-elliptic": "1.1.12-preview.1",
-=======
     "verifiablecredentials-crypto-sdk-typescript-keys": "1.1.11-preview.3",
     "verifiablecredentials-crypto-sdk-typescript-keystore": "1.1.11-preview.3",
     "verifiablecredentials-crypto-sdk-typescript-plugin": "1.1.11-preview.3",
     "verifiablecredentials-crypto-sdk-typescript-plugin-elliptic": "1.1.11-preview.3",
->>>>>>> 1b01819f
     "base64url": "3.0.1",
     "clone": "2.1.2",
     "webcrypto-core": "1.1.1"
