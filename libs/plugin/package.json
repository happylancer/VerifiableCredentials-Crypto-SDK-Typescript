{
  "name": "verifiablecredentials-crypto-sdk-typescript-plugin",
<<<<<<< HEAD
  "version": "1.1.12-preview.1",
=======
  "version": "1.1.11-preview.3",
>>>>>>> 1b01819f
  "description": "Package for plugeable crypto based on subtle crypto.",
  "repository": {
    "type": "git",
    "url": "https://github.com/microsoft/VerifiableCredentials-Crypto-SDK-Typescript.git"
  },
  "keywords": [
    "Decentralized Identity",
    "Verifiable Credentials",
    "DID",
    "crypto",
    "keys"
  ],
  "author": "Microsoft Corporation",
  "license": "MIT",
  "main": "./dist/lib/index.js",
  "scripts": {
    "build": "tsc --p tsconfig.json",
    "test": "nyc jasmine-ts --config=./tests/jasmine.json",
    "lint": "tslint --fix --project . --config ./tslint.json",
    "lint-pr": "tslint --project . --config ./tslint.json"
  },
  "devDependencies": {
    "@types/jasmine": "^2.8.9",
    "jasmine": "^3.5.0",
    "jasmine-reporters": "^2.3.2",
    "jasmine-spec-reporter": "^4.2.1",
    "jasmine-ts": "^0.3.0",
    "nyc": "14.1.1",
    "prettier": "^1.18.2",
    "ts-node": "8.5.4",
    "tslint": "^5.20.0",
    "typescript": "3.9.2"
  },
  "dependencies": {
<<<<<<< HEAD
    "verifiablecredentials-crypto-sdk-typescript-keys": "1.1.12-preview.1",
    "verifiablecredentials-crypto-sdk-typescript-keystore": "1.1.12-preview.1",
=======
    "verifiablecredentials-crypto-sdk-typescript-keys": "1.1.11-preview.3",
    "verifiablecredentials-crypto-sdk-typescript-keystore": "1.1.11-preview.3",
>>>>>>> 1b01819f
    "@peculiar/webcrypto": "1.1.1",
    "@types/node": "12.12.16",
    "base64url": "^3.0.1",
    "big-integer": "1.6.48",
    "bn.js": "5.1.2",
    "clone": "2.1.2",
    "elliptic": "6.5.3",
    "node-jose": "1.0.0",
    "webcrypto-core": "1.1.1"
  },
  "nyc": {
    "extension": [
      ".ts",
      ".tsx"
    ],
    "include": [
      "src/**",
      "lib/**"
    ],
    "reporter": [
      "text",
      "cobertura",
      "html"
    ]
  },
  "files": [
    "dist/**",
    "lib/**",
    "README.md",
    "LICENSE",
    "package.json"
  ]
}<|MERGE_RESOLUTION|>--- conflicted
+++ resolved
@@ -1,10 +1,6 @@
 {
   "name": "verifiablecredentials-crypto-sdk-typescript-plugin",
-<<<<<<< HEAD
-  "version": "1.1.12-preview.1",
-=======
   "version": "1.1.11-preview.3",
->>>>>>> 1b01819f
   "description": "Package for plugeable crypto based on subtle crypto.",
   "repository": {
     "type": "git",
@@ -39,13 +35,8 @@
     "typescript": "3.9.2"
   },
   "dependencies": {
-<<<<<<< HEAD
-    "verifiablecredentials-crypto-sdk-typescript-keys": "1.1.12-preview.1",
-    "verifiablecredentials-crypto-sdk-typescript-keystore": "1.1.12-preview.1",
-=======
     "verifiablecredentials-crypto-sdk-typescript-keys": "1.1.11-preview.3",
     "verifiablecredentials-crypto-sdk-typescript-keystore": "1.1.11-preview.3",
->>>>>>> 1b01819f
     "@peculiar/webcrypto": "1.1.1",
     "@types/node": "12.12.16",
     "base64url": "^3.0.1",
